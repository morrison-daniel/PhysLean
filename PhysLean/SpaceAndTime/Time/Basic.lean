/-
Copyright (c) 2025 Joseph Tooby-Smith. All rights reserved.
Released under Apache 2.0 license as described in the file LICENSE.
Authors: Joseph Tooby-Smith
-/
import PhysLean.Meta.Informal.Basic
import Mathlib.Analysis.Calculus.FDeriv.Add
import Mathlib.MeasureTheory.Measure.Haar.InnerProductSpace
/-!
# Time

In this module we define the type `Time`, corresponding to time in a given
(but arbitary) set of units, with a given (but arbitary) choice of origin (time zero),
and a choice of orientation (i.e. a positive time direction).

We note that this is the version of time most often used in undergraduate and
non-mathematical physics.

The choice of units or origin can be made on a case-by-case basis, as
long as they are done consistently. However, since the choice of units and origin is
left implicit, Lean will not catch inconsistencies in the choice of units or origin when
working with `Time`.

For example, for the classical mechanics system corresponding to the harmonic oscillator,
one can take the origin of time to be the time at which the initial conditions are specified,
and the units can be taken as anything as long as the units chosen for time `t` and
the angular frequency `ω` are consistent.

With this notion of `Time`, becomes a 1d vector space over `ℝ` with an inner product.

Within other modules e.g. `TimeMan` and `TimeTransMan`, we define
versions of time with less choices made, and relate them to `Time` via a choice of units
or origin.

-/

/-- The type `Time` represents the time in a given (but arbitary) set of units, and
  with a given (but arbitary) choice of origin. -/
@[ext]
structure Time where
  /-- The underlying real number associated with a point in time. -/
  val : ℝ

namespace Time

lemma val_injective : Function.Injective val := by
  intro t1 t2 h
  ext
  exact h

instance : NatCast Time where
  natCast n := ⟨n⟩

<<<<<<< HEAD
=======
/-- The casting of a natural number to an element of `Time`. This corresponds to a choice of
(1) zero point in time, and (2) a choice of metric on time (defining `1`). -/
>>>>>>> 4983029f
instance {n : ℕ} : OfNat Time n where
  ofNat := ⟨n⟩

instance : Coe ℝ Time where
  coe r := ⟨r⟩
<<<<<<< HEAD

@[simp]
lemma realCast_val {r : ℝ} : (r : Time).val = r := rfl

instance : Inhabited Time where
  default := 0

=======

lemma realCast_val {r : ℝ} : (r : Time).val = r := rfl

instance : Inhabited Time where
  default := 0

>>>>>>> 4983029f
@[simp]
lemma default_eq_zero : default = 0 := rfl

/-!
## Coercions
-/

@[simp]
lemma natCast_val {n : ℕ} : val n = n := rfl

@[simp]
lemma natCast_zero : ((0 : ℕ) : Time) = 0 := rfl

@[simp]
lemma natCast_one : ((1 : ℕ) : Time) = 1 := rfl

@[simp]
lemma ofNat_val {n : ℕ} : val (OfNat.ofNat n : Time) = n := rfl

<<<<<<< HEAD
@[simp]
=======
>>>>>>> 4983029f
lemma one_ne_zero : (1 : Time) ≠ (0 : Time) := by
  by_contra h
  rw [Time.ext_iff, ofNat_val, ofNat_val] at h
  norm_cast at h

@[simp]
lemma realCast_of_natCast {n : ℕ} : ((n : ℝ) : Time) = n := rfl

/-!
## The choice of zero, one, and orientation
-/

@[simp]
lemma zero_val : val 0 = 0 := by
  rw [ofNat_val]
  norm_cast

@[simp]
lemma eq_zero_iff (t : Time) : t = 0 ↔ t.val = 0 := by
  aesop

@[simp]
lemma one_val : val 1 = 1 := by
  rw [ofNat_val]
  norm_cast

@[simp]
lemma eq_one_iff (t : Time) : t = 1 ↔ t.val = 1 := by
  aesop

/-- The choice of an orientation on `Time`. -/
instance : LE Time where
  le t1 t2 := t1.val ≤ t2.val

lemma le_def (t1 t2 : Time) :
  t1 ≤ t2 ↔ t1.val ≤ t2.val := Iff.rfl

/-!
## Basic operations on `Time`.
-/

instance : Add Time where
  add t1 t2 := ⟨t1.val + t2.val⟩

@[simp]
lemma add_val (t1 t2 : Time) :
    (t1 + t2).val = t1.val + t2.val := rfl

instance : Neg Time where
  neg t := ⟨-t.val⟩

@[simp]
lemma neg_val (t : Time) :
    (-t).val = -t.val := rfl

instance : Sub Time where
  sub t1 t2 := ⟨t1.val - t2.val⟩

@[simp]
lemma sub_val (t1 t2 : Time) :
    (t1 - t2).val = t1.val - t2.val := rfl

instance : SMul ℝ Time where
  smul k t := ⟨k * t.val⟩

@[simp]
lemma smul_real_val (k : ℝ) (t : Time) :
    (k • t).val = k * t.val := rfl

instance : Norm Time where
  norm t := ‖t.val‖

instance : Dist Time where
  dist t1 t2 := ‖t1 - t2‖

lemma dist_eq_val (t1 t2 : Time) :
    dist t1 t2 = ‖t1.val - t2.val‖ := rfl

lemma dist_eq_real_dist (t1 t2 : Time) :
    dist t1 t2 = dist t1.val t2.val := by rfl

open InnerProductSpace

instance : Inner ℝ Time where
  inner t1 t2 := t1.val * t2.val

@[simp]
lemma inner_def (t1 t2 : Time) :
    ⟪t1, t2⟫_ℝ = t1.val * t2.val := rfl

/-!

## Instances on `Time`.

-/

instance : AddGroup Time where
  add_assoc t1 t2 t3 := by ext; simp [add_assoc]
  zero_add t := by ext; simp [zero_add]
  add_zero t := by ext; simp [add_zero]
  neg_add_cancel t := by ext; simp [neg_add_cancel]
  nsmul := nsmulRec
  zsmul := zsmulRec

instance : AddCommGroup Time where
  add_comm := by intros; ext; simp [add_comm]

instance : Module ℝ Time where
  one_smul t := by ext; simp [one_smul]
  smul_add k t1 t2 := by ext; simp [mul_add]
  smul_zero k := by ext; simp [mul_zero]
  add_smul k1 k2 t := by ext; simp [add_mul]
  mul_smul k1 k2 t := by ext; simp [mul_assoc]
  zero_smul t := by ext; simp [zero_smul]

instance : SeminormedAddCommGroup Time where
  dist_self t := by simp [dist_eq_real_dist]
  dist_comm t1 t2 := by simp [dist_eq_real_dist, dist_comm]
  dist_triangle := by simp [dist_eq_real_dist, dist_triangle]

instance : NormedAddCommGroup Time where
  eq_of_dist_eq_zero := by
    intro a b h
    simp [dist, norm] at h
    ext
    rw [sub_eq_zero] at h
    exact h

instance : NormedSpace ℝ Time where
  norm_smul_le k t := by simp [abs_mul, norm]

instance : PartialOrder Time where
  le_refl t := by simp [le_def]
  le_trans t1 t2 t3 := by simp [le_def]; exact le_trans
  le_antisymm t1 t2 h1 h2 := by simp_all [le_def]; ext; exact le_antisymm h1 h2

lemma lt_def (t1 t2 : Time) :
    t1 < t2 ↔ t1.val < t2.val := by
  constructor
  · intro h
    exact lt_iff_le_not_ge.mpr h
  · intro h
    apply lt_iff_le_not_ge.mpr
    simp_all [le_def]
    apply le_of_lt h

noncomputable instance : DecidableEq Time := fun t1 t2 =>
  decidable_of_iff (t1.val = t2.val) (Time.ext_iff.symm)

instance : MeasurableSpace Time := borel Time

instance : BorelSpace Time where
  measurable_eq := by rfl

instance : FiniteDimensional ℝ Time := by
  refine Module.finite_of_rank_eq_one ?_
  rw [@rank_eq_one_iff]
  use 1
  constructor
  · simp
  · intro v
    use v.val
    ext
    simp [one_val]

noncomputable instance : InnerProductSpace ℝ Time where
  norm_sq_eq_re_inner := by intros; simp [norm]; ring
  conj_inner_symm := by intros; simp [inner_def]; ring
  add_left := by intros; simp [inner_def, add_mul]
  smul_left := by intros; simp [inner_def]; ring

/-!

## Maps from `Time` to `ℝ`.

-/

open MeasureTheory

/-- The continuous linear map from `Time` to `ℝ`. -/
noncomputable def toRealCLM : Time →L[ℝ] ℝ := LinearMap.toContinuousLinearMap
  {
  toFun := Time.val
  map_add' := by simp
  map_smul' := by simp }

/-- The continuous linear equivalence from `Time` to `ℝ`. -/
noncomputable def toRealCLE : Time ≃L[ℝ] ℝ := LinearEquiv.toContinuousLinearEquiv
  {
  toFun := Time.val
  invFun := fun x => ⟨x⟩
  left_inv x := by rfl
  right_inv x := by rfl
  map_add' := by simp
  map_smul' := by simp
  }

/-- The linear isomentry equivalence from `Time` to `ℝ`. -/
noncomputable def toRealLIE : Time ≃ₗᵢ[ℝ] ℝ where
  toFun := Time.val
  invFun := fun x => ⟨x⟩
  left_inv x := by rfl
  right_inv x := by rfl
  map_add' := by simp
  map_smul' := by simp
  norm_map' x := by
    simp
    rfl

instance : Coe Time ℝ where
  coe := Time.val

lemma eq_one_smul (t : Time) :
    t = t.val • 1 := by
  ext
  simp [one_val]

@[fun_prop]
lemma val_measurable : Measurable Time.val := by
  change Measurable toRealCLE
  fun_prop

lemma val_measurableEmbedding : MeasurableEmbedding Time.val where
  injective := val_injective
  measurable := by fun_prop
  measurableSet_image' := by
    intro s hs
    change MeasurableSet (⇑toRealCLE '' s)
    rw [ContinuousLinearEquiv.image_eq_preimage]
    exact toRealCLE.symm.continuous.measurable hs

lemma val_measurePreserving : MeasurePreserving Time.val volume volume :=
  LinearIsometryEquiv.measurePreserving toRealLIE

/-!

## Derivatives

-/

variable {M : Type} {d : ℕ} {t : Time}

/-- Given a function `f : Time → M` the derivative of `f`. -/
noncomputable def deriv [AddCommGroup M] [Module ℝ M] [TopologicalSpace M]
    (f : Time → M) : Time → M :=
  (fun t => fderiv ℝ f t 1)

@[inherit_doc deriv]
scoped notation "∂ₜ" => deriv

lemma deriv_eq [AddCommGroup M] [Module ℝ M] [TopologicalSpace M]
    (f : Time → M) (t : Time) : Time.deriv f t = fderiv ℝ f t 1 := rfl

lemma deriv_smul (f : Time → EuclideanSpace ℝ (Fin d)) (k : ℝ)
    (hf : Differentiable ℝ f) :
    ∂ₜ (fun t => k • f t) t = k • ∂ₜ (fun t => f t) t := by
  rw [deriv, fderiv_fun_const_smul]
  rfl
  fun_prop

lemma deriv_neg [NormedAddCommGroup M] [NormedSpace ℝ M] (f : Time → M) :
    ∂ₜ (-f) t = -∂ₜ f t := by
  rw [deriv, fderiv_neg]
  rfl

@[fun_prop]
lemma val_differentiable : Differentiable ℝ Time.val := by
  change Differentiable ℝ toRealCLM
  fun_prop

@[simp]
lemma fderiv_val (t : Time) : fderiv ℝ Time.val t 1 = 1 := by
  change (fderiv ℝ toRealCLM t 1) = 1
  rw [ContinuousLinearMap.fderiv, toRealCLM]
  simp

end Time<|MERGE_RESOLUTION|>--- conflicted
+++ resolved
@@ -37,6 +37,7 @@
 /-- The type `Time` represents the time in a given (but arbitary) set of units, and
   with a given (but arbitary) choice of origin. -/
 @[ext]
+@[ext]
 structure Time where
   /-- The underlying real number associated with a point in time. -/
   val : ℝ
@@ -51,32 +52,19 @@
 instance : NatCast Time where
   natCast n := ⟨n⟩
 
-<<<<<<< HEAD
-=======
 /-- The casting of a natural number to an element of `Time`. This corresponds to a choice of
 (1) zero point in time, and (2) a choice of metric on time (defining `1`). -/
->>>>>>> 4983029f
 instance {n : ℕ} : OfNat Time n where
   ofNat := ⟨n⟩
 
 instance : Coe ℝ Time where
   coe r := ⟨r⟩
-<<<<<<< HEAD
-
-@[simp]
+
 lemma realCast_val {r : ℝ} : (r : Time).val = r := rfl
 
 instance : Inhabited Time where
   default := 0
 
-=======
-
-lemma realCast_val {r : ℝ} : (r : Time).val = r := rfl
-
-instance : Inhabited Time where
-  default := 0
-
->>>>>>> 4983029f
 @[simp]
 lemma default_eq_zero : default = 0 := rfl
 
@@ -96,10 +84,6 @@
 @[simp]
 lemma ofNat_val {n : ℕ} : val (OfNat.ofNat n : Time) = n := rfl
 
-<<<<<<< HEAD
-@[simp]
-=======
->>>>>>> 4983029f
 lemma one_ne_zero : (1 : Time) ≠ (0 : Time) := by
   by_contra h
   rw [Time.ext_iff, ofNat_val, ofNat_val] at h
