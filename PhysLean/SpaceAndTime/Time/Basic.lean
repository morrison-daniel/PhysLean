--- conflicted
+++ resolved
@@ -70,31 +70,11 @@
 ## Coercions
 -/
 
-<<<<<<< HEAD
-instance : NatCast Time where natCast n := ⟨n⟩
-
-instance {n} : OfNat Time n where
-  ofNat := ⟨n⟩
-
-@[simp]
-lemma ofNat_val {n : ℕ} : val (OfNat.ofNat n) = n := rfl
-
-@[simp]
-lemma zero_eq_ofNat_zero : (0 : Time) = OfNat.ofNat 0 := rfl
-
-@[simp]
-lemma zero_val : val 0 = 0 := by
-  rw [ofNat_val]
-  norm_cast
-
-/-
-=======
 @[simp]
 lemma natCast_val {n : ℕ} : val n = n := rfl
 
 @[simp]
 lemma natCast_zero : ((0 : ℕ) : Time) = 0 := rfl
->>>>>>> e0c84da2
 
 @[simp]
 lemma natCast_one : ((1 : ℕ) : Time) = 1 := rfl
@@ -379,6 +359,4 @@
   rw [ContinuousLinearMap.fderiv, toRealCLM]
   simp
 
--/
-
 end Time