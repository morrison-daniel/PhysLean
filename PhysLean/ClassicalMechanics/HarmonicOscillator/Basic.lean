/-
Copyright (c) 2025 Joseph Tooby-Smith. All rights reserved.
Released under Apache 2.0 license as described in the file LICENSE.
Authors: Joseph Tooby-Smith, Lode Vermeulen
-/
import PhysLean.Meta.TODO.Basic
import PhysLean.Meta.Informal.SemiFormal
<<<<<<< HEAD
import PhysLean.ClassicalMechanics.Time.Basic
import PhysLean.ClassicalMechanics.Space.VectorIdentities
=======
import PhysLean.Meta.Linters.Sorry
import PhysLean.SpaceAndTime.Time.Basic
>>>>>>> a763c595
import Mathlib.Analysis.Calculus.Deriv.Add
import Mathlib.Analysis.Calculus.Deriv.Mul
import Mathlib.Analysis.Calculus.Deriv.Pow
/-!

# The Classical Harmonic Oscillator

## Description

The classical harmonic oscillator is a classical mechanics system.
It physically corresponds to a particle of mass `m` attached to a spring providing a force of
`- k x`.

## Current status

**Basic**

The main components of the basic module (this module) are:
- The structure `HarmonicOscillator` containing the physical parameters of the system.
- The definition of the lagrangian `lagrangian` of the system.

**Solution**

The main components of the `Solution` module are:
- The structure `InitialConditions` containing the initial conditions of the system.
- The definition `sol` which given a set of initial conditions is the solution
  to the Harmonic Oscillator.
- The energy `sol_energy` of each solution.
- The action `sol_action` of each solution.

## TODOs

There are a number of TODOs related to the classical harmonic oscillator. These include:
- 6VZG4: Deriving the Euler-Lagrange equations.
- 6YATB: Show that the solutions satisfy the equations of motion (the Euler-Lagrange equations).
- 6VZHC: Include damping into the harmonic oscillator.

Note the item TODO 6YATB. In particular it is yet to be shown that the solutions satisfy
the equation of motion.

-/

namespace ClassicalMechanics
open Real
open Space
open InnerProductSpace

/-- The classical harmonic oscillator is specified by a mass `m`, and a spring constant `k`.
  Both the mass and the string constant are assumed to be positive. -/
structure HarmonicOscillator where
  /-- The mass of the harmonic Oscillator. -/
  m : ℝ
  /-- The spring constant of the harmonic oscillator. -/
  k : ℝ
  m_pos : 0 < m
  k_pos : 0 < k

namespace HarmonicOscillator

variable (S : HarmonicOscillator)

@[simp]
lemma k_neq_zero : S.k ≠ 0 := Ne.symm (ne_of_lt S.k_pos)

@[simp]
lemma m_neq_zero : S.m ≠ 0 := Ne.symm (ne_of_lt S.m_pos)

/-- The angular frequence of the classical harmonic osscilator, `ω`, is defined
  as `√(k/m)`. -/
noncomputable def ω : ℝ := √(S.k / S.m)

/-- The angular frequence of the classical harmonic osscilator is positive. -/
@[simp]
lemma ω_pos : 0 < S.ω := sqrt_pos.mpr (div_pos S.k_pos S.m_pos)

/-- The square of the angular frequence of the classical harmonic osscilator is equal to `k/m`. -/
lemma ω_sq : S.ω^2 = S.k / S.m := by
  rw [ω, sq_sqrt]
  exact div_nonneg (le_of_lt S.k_pos) (le_of_lt S.m_pos)

/-- The angular frequence of the classical harmonic osscilator is not equal to zero. -/
lemma ω_neq_zero : S.ω ≠ 0 := Ne.symm (ne_of_lt S.ω_pos)

/-- The inverse of the square of the angular frequence of the classical harmonic osscilator
  is `m/k`. -/
lemma inverse_ω_sq : (S.ω ^ 2)⁻¹ = S.m/S.k := by
  rw [ω_sq]
  field_simp

/-- The kinetic energy of the harmonic oscillator is `1/2 m ‖dx/dt‖^2`. -/
noncomputable def kineticEnergy (xₜ : Time → Space 1) : Time → ℝ := fun t =>
  (1 / (2 : ℝ)) * S.m * ⟪deriv xₜ t, deriv xₜ t⟫_ℝ

/-- The potential energy of the harmonic oscillator is `1/2 k x ^ 2` -/
noncomputable def potentialEnergy (x : Space 1) : ℝ :=
  (1 / (2 : ℝ)) • S.k • ⟪x, x⟫_ℝ

/-- The energy of the harmonic oscillator is the kinetic energy plus the potential energy. -/
noncomputable def energy (xₜ : Time → Space 1) : Time → ℝ := fun t =>
  kineticEnergy S xₜ t + potentialEnergy S (xₜ t)

/-- The lagrangian of the harmonic oscillator is the kinetic energy minus the potential energy. -/
noncomputable def lagrangian (xₜ : Time → Space 1) : Time → ℝ := fun t =>
  kineticEnergy S xₜ t - potentialEnergy S (xₜ t)

/-- The lagrangian of the classical harmonic oscillator obeys the condition

  `lagrangian S (- x) = lagrangian S x`.
-/
lemma lagrangian_parity (xₜ : Time → Space 1) :
    lagrangian S (- xₜ) = lagrangian S xₜ := by
  funext t
  simp only [lagrangian, kineticEnergy, one_div, potentialEnergy, Pi.neg_apply,
    inner_neg_neg, sub_left_inj, mul_eq_mul_left_iff, mul_eq_zero, inv_eq_zero, OfNat.ofNat_ne_zero,
    false_or]
  left
  have hx : deriv (- xₜ) t = - deriv xₜ t := by
    exact deriv.neg
  rewrite [hx]
  simp only [inner_neg_neg]

/-- The force of the classical harmonic oscillator defined as `- dU(x)/dx` where `U(x)`
  is the potential energy. -/
<<<<<<< HEAD
noncomputable def force (S : HarmonicOscillator) (x : Space 1)
  : EuclideanSpace ℝ (Fin 1) := - ∇ (potentialEnergy S) x

/-- The force on the classical harmonic oscillator is `- k x`. -/
lemma force_is_linear (x : Space 1) : force S x = - S.k • x := by
  unfold force potentialEnergy
  change -∇ ((1 / (2 : ℝ)) • S.k • (fun (x : Space 1) => ⟪x, x⟫_ℝ)) x = -S.k • x
  rw [grad_smul, grad_smul]
  · rw [grad_inner]
    simp only [one_div, Pi.smul_apply, neg_smul, neg_inj, smul_smul, smul_algebra_smul_comm]
    simp only [mul_smul]
    have h4 : (2 : ℕ) • (2⁻¹ : ℝ) • S.k • x = (2 : ℝ) • (2⁻¹ : ℝ) • S.k • x := by
      norm_cast
    rw [h4]
    simp only [smul_eq_iff_eq_invOf_smul]
    rfl
  · simp only [inner_differentiable]
  · change Differentiable ℝ (fun x => S.k • ⟪x, x⟫_ℝ)
    simp only [Differentiable.const_smul, inner_differentiable]


/-- The definition of the equation of motion for the classical harmonic oscillator
  defined through the Euler-Lagrange equations. -/
semiformal_result"6ZTP5" EquationOfMotion (x : Time → ℝ) : Prop

/- This variable should be removed once the above `semiformal_result` is implemented. -/
variable (EquationOfMotion : (x : Time → Space 1) → Prop)

/-- The equations of motion are satisfied if and only if Newton's second law holds. -/
semiformal_result "6YBEI" equationOfMotion_iff_newtons_second_law (x : Time → Space 1) :
    EquationOfMotion x ↔ ∀ t, force S (x t) = S.m • deriv (fun t' => deriv x t') t
=======
@[sorryful]
def force (S : HarmonicOscillator) (x : Time → ℝ) : Time → ℝ := sorry

/-- The force on the classical harmonic oscillator is `- k x`. -/
@[sorryful]
lemma force_is_linear (x : Time → ℝ) :
    force S x = - S.k • x := by sorry

/-- The definition of the equation of motion for the classical harmonic oscillator
  defined through the Euler-Lagrange equations. -/
@[sorryful]
def EquationOfMotion (x : Time → ℝ) : Prop := sorry

/-- The equations of motion are satisfied if and only if Newton's second law holds. -/
@[sorryful]
lemma equationOfMotion_iff_newtons_second_law (x : Time → ℝ) :
    EquationOfMotion x ↔ ∀ t, force S x t = S.m * deriv (fun t' => deriv x t') t := by sorry
>>>>>>> a763c595

/-- The proposition on a trajectory which is true if that trajectory is an extrema of the
  action.

  semiformal implmentation notes:
  - This is not expected to be easy to define. -/
<<<<<<< HEAD
semiformal_result "6YBIG" ExtremaOfAction (x : Time → ℝ) : Prop

/- This variable should be removed once the above `semiformal_result` is implemented. -/
variable (ExtremaOfAction : (x : Time → Space 1) → Prop)
=======
@[sorryful]
def ExtremaOfAction (x : Time → ℝ) : Prop := by sorry
>>>>>>> a763c595

/-- A trajectory `x : ℝ → ℝ` satsifies the equation of motion if and only if
  it is an extrema of the action.

  Implementation note: This result depends on other semi-formal results which
  will need defining before this.
-/
<<<<<<< HEAD
semiformal_result "6YBQH" equationOfMotion_iff_extremaOfAction (x : Time → Space 1) :
  EquationOfMotion x ↔ ExtremaOfAction x
=======
@[sorryful]
lemma equationOfMotion_iff_extremaOfAction (x : Time → ℝ) :
    EquationOfMotion x ↔ ExtremaOfAction x := by sorry
>>>>>>> a763c595

TODO "6VZHC" "Create a new folder for the damped harmonic oscillator, initially as a place-holder."

end HarmonicOscillator

end ClassicalMechanics<|MERGE_RESOLUTION|>--- conflicted
+++ resolved
@@ -5,13 +5,9 @@
 -/
 import PhysLean.Meta.TODO.Basic
 import PhysLean.Meta.Informal.SemiFormal
-<<<<<<< HEAD
-import PhysLean.ClassicalMechanics.Time.Basic
-import PhysLean.ClassicalMechanics.Space.VectorIdentities
-=======
+import PhysLean.SpaceAndTime.Space.VectorIdentities
 import PhysLean.Meta.Linters.Sorry
 import PhysLean.SpaceAndTime.Time.Basic
->>>>>>> a763c595
 import Mathlib.Analysis.Calculus.Deriv.Add
 import Mathlib.Analysis.Calculus.Deriv.Mul
 import Mathlib.Analysis.Calculus.Deriv.Pow
@@ -128,79 +124,43 @@
     inner_neg_neg, sub_left_inj, mul_eq_mul_left_iff, mul_eq_zero, inv_eq_zero, OfNat.ofNat_ne_zero,
     false_or]
   left
-  have hx : deriv (- xₜ) t = - deriv xₜ t := by
-    exact deriv.neg
-  rewrite [hx]
+  rw [show deriv (- xₜ) t = - deriv xₜ t from deriv.neg]
   simp only [inner_neg_neg]
 
 /-- The force of the classical harmonic oscillator defined as `- dU(x)/dx` where `U(x)`
   is the potential energy. -/
-<<<<<<< HEAD
-noncomputable def force (S : HarmonicOscillator) (x : Space 1)
-  : EuclideanSpace ℝ (Fin 1) := - ∇ (potentialEnergy S) x
+noncomputable def force (S : HarmonicOscillator) (x : Space 1) : EuclideanSpace ℝ (Fin 1) :=
+  - ∇ (potentialEnergy S) x
 
 /-- The force on the classical harmonic oscillator is `- k x`. -/
-lemma force_is_linear (x : Space 1) : force S x = - S.k • x := by
+lemma force_eq_linear (x : Space 1) : force S x = - S.k • x := by
   unfold force potentialEnergy
   change -∇ ((1 / (2 : ℝ)) • S.k • (fun (x : Space 1) => ⟪x, x⟫_ℝ)) x = -S.k • x
   rw [grad_smul, grad_smul]
   · rw [grad_inner]
-    simp only [one_div, Pi.smul_apply, neg_smul, neg_inj, smul_smul, smul_algebra_smul_comm]
+    simp only [Pi.smul_apply, neg_smul, neg_inj, smul_smul, smul_algebra_smul_comm]
     simp only [mul_smul]
-    have h4 : (2 : ℕ) • (2⁻¹ : ℝ) • S.k • x = (2 : ℝ) • (2⁻¹ : ℝ) • S.k • x := by
-      norm_cast
-    rw [h4]
-    simp only [smul_eq_iff_eq_invOf_smul]
-    rfl
+    rw [smul_comm]
+    simp only [one_div, ne_eq, OfNat.ofNat_ne_zero, not_false_eq_true, inv_smul_smul₀]
   · simp only [inner_differentiable]
-  · change Differentiable ℝ (fun x => S.k • ⟪x, x⟫_ℝ)
-    simp only [Differentiable.const_smul, inner_differentiable]
-
+  · simp only [Differentiable.const_smul, inner_differentiable]
 
 /-- The definition of the equation of motion for the classical harmonic oscillator
   defined through the Euler-Lagrange equations. -/
-semiformal_result"6ZTP5" EquationOfMotion (x : Time → ℝ) : Prop
-
-/- This variable should be removed once the above `semiformal_result` is implemented. -/
-variable (EquationOfMotion : (x : Time → Space 1) → Prop)
+@[sorryful]
+def EquationOfMotion (x : Time → Space 1) : Prop := sorry
 
 /-- The equations of motion are satisfied if and only if Newton's second law holds. -/
 semiformal_result "6YBEI" equationOfMotion_iff_newtons_second_law (x : Time → Space 1) :
     EquationOfMotion x ↔ ∀ t, force S (x t) = S.m • deriv (fun t' => deriv x t') t
-=======
-@[sorryful]
-def force (S : HarmonicOscillator) (x : Time → ℝ) : Time → ℝ := sorry
-
-/-- The force on the classical harmonic oscillator is `- k x`. -/
-@[sorryful]
-lemma force_is_linear (x : Time → ℝ) :
-    force S x = - S.k • x := by sorry
-
-/-- The definition of the equation of motion for the classical harmonic oscillator
-  defined through the Euler-Lagrange equations. -/
-@[sorryful]
-def EquationOfMotion (x : Time → ℝ) : Prop := sorry
-
-/-- The equations of motion are satisfied if and only if Newton's second law holds. -/
-@[sorryful]
-lemma equationOfMotion_iff_newtons_second_law (x : Time → ℝ) :
-    EquationOfMotion x ↔ ∀ t, force S x t = S.m * deriv (fun t' => deriv x t') t := by sorry
->>>>>>> a763c595
 
 /-- The proposition on a trajectory which is true if that trajectory is an extrema of the
   action.
 
   semiformal implmentation notes:
   - This is not expected to be easy to define. -/
-<<<<<<< HEAD
-semiformal_result "6YBIG" ExtremaOfAction (x : Time → ℝ) : Prop
-
-/- This variable should be removed once the above `semiformal_result` is implemented. -/
-variable (ExtremaOfAction : (x : Time → Space 1) → Prop)
-=======
 @[sorryful]
-def ExtremaOfAction (x : Time → ℝ) : Prop := by sorry
->>>>>>> a763c595
+def ExtremaOfAction (x : Time → Space 1) : Prop := by sorry
 
 /-- A trajectory `x : ℝ → ℝ` satsifies the equation of motion if and only if
   it is an extrema of the action.
@@ -208,14 +168,9 @@
   Implementation note: This result depends on other semi-formal results which
   will need defining before this.
 -/
-<<<<<<< HEAD
-semiformal_result "6YBQH" equationOfMotion_iff_extremaOfAction (x : Time → Space 1) :
-  EquationOfMotion x ↔ ExtremaOfAction x
-=======
 @[sorryful]
-lemma equationOfMotion_iff_extremaOfAction (x : Time → ℝ) :
+lemma equationOfMotion_iff_extremaOfAction (x : Time → Space 1) :
     EquationOfMotion x ↔ ExtremaOfAction x := by sorry
->>>>>>> a763c595
 
 TODO "6VZHC" "Create a new folder for the damped harmonic oscillator, initially as a place-holder."
 
