--- conflicted
+++ resolved
@@ -97,54 +97,25 @@
     normalOrder (crPart (StateAlgebra.ofState φ) * a) =
     crPart (StateAlgebra.ofState φ) * normalOrder a := by
   match φ with
-<<<<<<< HEAD
   | .inAsymp φ =>
-    dsimp only [crPart, StateAlgebra.ofState]
-    simp only [FreeAlgebra.lift_ι_apply]
+    rw [crPart, StateAlgebra.ofState, FreeAlgebra.lift_ι_apply]
     exact normalOrder_create_mul ⟨States.inAsymp φ, ()⟩ rfl a
-  | .position φ =>
-    dsimp only [crPart, StateAlgebra.ofState]
-    simp only [FreeAlgebra.lift_ι_apply]
-    refine normalOrder_create_mul _ ?_ _
-    simp [crAnStatesToCreateAnnihilate]
-  | .outAsymp φ =>
-    simp
-=======
-  | .negAsymp φ =>
-    rw [crPart, StateAlgebra.ofState, FreeAlgebra.lift_ι_apply]
-    exact normalOrder_create_mul ⟨States.negAsymp φ, ()⟩ rfl a
   | .position φ =>
     rw [crPart, StateAlgebra.ofState, FreeAlgebra.lift_ι_apply]
     exact normalOrder_create_mul _ rfl _
-  | .posAsymp φ => simp
->>>>>>> a326d40a
+  | .outAsymp φ => simp
 
 lemma normalOrder_mul_anPart (φ : 𝓕.States) (a : CrAnAlgebra 𝓕) :
     normalOrder (a * anPart (StateAlgebra.ofState φ)) =
     normalOrder a * anPart (StateAlgebra.ofState φ) := by
   match φ with
-<<<<<<< HEAD
-  | .inAsymp φ =>
-    simp
-  | .position φ =>
-    dsimp only [anPart, StateAlgebra.ofState]
-    simp only [FreeAlgebra.lift_ι_apply]
-    refine normalOrder_mul_annihilate _ ?_ _
-    simp [crAnStatesToCreateAnnihilate]
-  | .outAsymp φ =>
-    dsimp only [anPart, StateAlgebra.ofState]
-    simp only [FreeAlgebra.lift_ι_apply]
-    refine normalOrder_mul_annihilate _ ?_ _
-    simp [crAnStatesToCreateAnnihilate]
-=======
-  | .negAsymp φ => simp
+  | .inAsymp φ => simp
   | .position φ =>
     rw [anPart, StateAlgebra.ofState, FreeAlgebra.lift_ι_apply]
     exact normalOrder_mul_annihilate _ rfl _
-  | .posAsymp φ =>
+  | .outAsymp φ =>
     rw [anPart, StateAlgebra.ofState, FreeAlgebra.lift_ι_apply]
     refine normalOrder_mul_annihilate _ rfl _
->>>>>>> a326d40a
 
 /-!
 
@@ -220,49 +191,24 @@
     normalOrder (a * (anPart (StateAlgebra.ofState φ')) *
       (crPart (StateAlgebra.ofState φ)) * b) := by
   match φ, φ' with
-<<<<<<< HEAD
-  | _, .inAsymp φ' =>
-    simp
-  | .outAsymp φ, _ =>
-    simp
-=======
-  | _, .negAsymp φ' => simp
-  | .posAsymp φ, _ => simp
->>>>>>> a326d40a
+  | _, .inAsymp φ' => simp
+  | .outAsymp φ, _ => simp
   | .position φ, .position φ' =>
     simp only [crPart_position, anPart_position, instCommGroup.eq_1]
     rw [normalOrder_swap_create_annihlate]
     simp only [instCommGroup.eq_1, crAnStatistics, Function.comp_apply, crAnStatesToStates_prod]
-<<<<<<< HEAD
-    rfl
-    rfl
+    rfl; rfl
   | .inAsymp φ, .outAsymp φ' =>
     simp only [crPart_negAsymp, anPart_posAsymp, instCommGroup.eq_1]
     rw [normalOrder_swap_create_annihlate]
     simp only [instCommGroup.eq_1, crAnStatistics, Function.comp_apply, crAnStatesToStates_prod]
-    rfl
-    rfl
+    rfl; rfl
   | .inAsymp φ, .position φ' =>
     simp only [crPart_negAsymp, anPart_position, instCommGroup.eq_1]
     rw [normalOrder_swap_create_annihlate]
     simp only [instCommGroup.eq_1, crAnStatistics, Function.comp_apply, crAnStatesToStates_prod]
-    rfl
-    rfl
+    rfl; rfl
   | .position φ, .outAsymp φ' =>
-=======
-    rfl; rfl
-  | .negAsymp φ, .posAsymp φ' =>
-    simp only [crPart_negAsymp, anPart_posAsymp, instCommGroup.eq_1]
-    rw [normalOrder_swap_create_annihlate]
-    simp only [instCommGroup.eq_1, crAnStatistics, Function.comp_apply, crAnStatesToStates_prod]
-    rfl; rfl
-  | .negAsymp φ, .position φ' =>
-    simp only [crPart_negAsymp, anPart_position, instCommGroup.eq_1]
-    rw [normalOrder_swap_create_annihlate]
-    simp only [instCommGroup.eq_1, crAnStatistics, Function.comp_apply, crAnStatesToStates_prod]
-    rfl; rfl
-  | .position φ, .posAsymp φ' =>
->>>>>>> a326d40a
     simp only [crPart_position, anPart_posAsymp, instCommGroup.eq_1]
     rw [normalOrder_swap_create_annihlate]
     simp only [instCommGroup.eq_1, crAnStatistics, Function.comp_apply, crAnStatesToStates_prod]
@@ -286,73 +232,37 @@
     normalOrder (a * superCommute
     (crPart (StateAlgebra.ofState φ)) (anPart (StateAlgebra.ofState φ')) * b) = 0 := by
   match φ, φ' with
-<<<<<<< HEAD
-  | _, .inAsymp φ' =>
-    simp
-  | .outAsymp φ', _ =>
-    simp
-  | .position φ, .position φ' =>
-    simp only [crPart_position, anPart_position]
-    refine normalOrder_superCommute_create_annihilate _ _ (by rfl) (by rfl) _ _
-  | .inAsymp φ, .outAsymp φ' =>
-    simp only [crPart_negAsymp, anPart_posAsymp]
-    refine normalOrder_superCommute_create_annihilate _ _ (by rfl) (by rfl) _ _
-  | .inAsymp φ, .position φ' =>
-    simp only [crPart_negAsymp, anPart_position]
-    refine normalOrder_superCommute_create_annihilate _ _ (by rfl) (by rfl) _ _
-  | .position φ, .outAsymp φ' =>
-    simp only [crPart_position, anPart_posAsymp]
-    refine normalOrder_superCommute_create_annihilate _ _ (by rfl) (by rfl) _ _
-=======
-  | _, .negAsymp φ' => simp
-  | .posAsymp φ', _ => simp
+  | _, .inAsymp φ' => simp
+  | .outAsymp φ', _ => simp
   | .position φ, .position φ' =>
     rw [crPart_position, anPart_position]
     exact normalOrder_superCommute_create_annihilate _ _ rfl rfl ..
-  | .negAsymp φ, .posAsymp φ' =>
+  | .inAsymp φ, .outAsymp φ' =>
     rw [crPart_negAsymp, anPart_posAsymp]
     exact normalOrder_superCommute_create_annihilate _ _ rfl rfl ..
-  | .negAsymp φ, .position φ' =>
+  | .inAsymp φ, .position φ' =>
     rw [crPart_negAsymp, anPart_position]
     exact normalOrder_superCommute_create_annihilate _ _ rfl rfl ..
-  | .position φ, .posAsymp φ' =>
+  | .position φ, .outAsymp φ' =>
     rw [crPart_position, anPart_posAsymp]
     exact normalOrder_superCommute_create_annihilate _ _ rfl rfl ..
->>>>>>> a326d40a
 
 lemma normalOrder_superCommute_anPart_crPart (φ φ' : 𝓕.States) (a b : CrAnAlgebra 𝓕) :
     normalOrder (a * superCommute
     (anPart (StateAlgebra.ofState φ)) (crPart (StateAlgebra.ofState φ')) * b) = 0 := by
   match φ, φ' with
-<<<<<<< HEAD
-  | .inAsymp φ', _ =>
-    simp
-  | _, .outAsymp φ' =>
-    simp
-  | .position φ, .position φ' =>
-    simp only [anPart_position, crPart_position]
-    refine normalOrder_superCommute_annihilate_create _ _ (by rfl) (by rfl) _ _
-  | .outAsymp φ', .inAsymp φ =>
-    simp only [anPart_posAsymp, crPart_negAsymp]
-    refine normalOrder_superCommute_annihilate_create _ _ (by rfl) (by rfl) _ _
-  | .position φ', .inAsymp φ =>
-    simp only [anPart_position, crPart_negAsymp]
-    refine normalOrder_superCommute_annihilate_create _ _ (by rfl) (by rfl) _ _
-  | .outAsymp φ, .position φ' =>
-=======
-  | .negAsymp φ', _ => simp
-  | _, .posAsymp φ' => simp
+  | .inAsymp φ', _ => simp
+  | _, .outAsymp φ' => simp
   | .position φ, .position φ' =>
     rw [anPart_position, crPart_position]
     exact normalOrder_superCommute_annihilate_create _ _ rfl rfl ..
-  | .posAsymp φ', .negAsymp φ =>
+  | .outAsymp φ', .inAsymp φ =>
     simp only [anPart_posAsymp, crPart_negAsymp]
     exact normalOrder_superCommute_annihilate_create _ _ rfl rfl ..
-  | .position φ', .negAsymp φ =>
+  | .position φ', .inAsymp φ =>
     simp only [anPart_position, crPart_negAsymp]
     exact normalOrder_superCommute_annihilate_create _ _ rfl rfl ..
-  | .posAsymp φ, .position φ' =>
->>>>>>> a326d40a
+  | .outAsymp φ, .position φ' =>
     simp only [anPart_posAsymp, crPart_position]
     exact normalOrder_superCommute_annihilate_create _ _ rfl rfl ..
 
@@ -600,22 +510,9 @@
     + ⟨anPart (StateAlgebra.ofState φ), normalOrder (ofStateList φs')⟩ₛca := by
   rw [normalOrder_mul_anPart]
   match φ with
-<<<<<<< HEAD
-  | .inAsymp φ =>
-    simp
-  | .position φ =>
-    simp only [anPart_position, instCommGroup.eq_1]
-    rw [ofCrAnState_mul_normalOrder_ofStateList_eq_superCommute]
-    simp [crAnStatistics]
-  | .outAsymp φ =>
-    simp only [anPart_posAsymp, instCommGroup.eq_1]
-    rw [ofCrAnState_mul_normalOrder_ofStateList_eq_superCommute]
-    simp [crAnStatistics]
-=======
-  | .negAsymp φ => simp
+  | .inAsymp φ => simp
   | .position φ => simp [ofCrAnState_mul_normalOrder_ofStateList_eq_superCommute, crAnStatistics]
-  | .posAsymp φ => simp [ofCrAnState_mul_normalOrder_ofStateList_eq_superCommute, crAnStatistics]
->>>>>>> a326d40a
+  | .outAsymp φ => simp [ofCrAnState_mul_normalOrder_ofStateList_eq_superCommute, crAnStatistics]
 
 end
 
